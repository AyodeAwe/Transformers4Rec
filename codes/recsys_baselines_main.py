--- conflicted
+++ resolved
@@ -344,22 +344,15 @@
                 #Parallel approach
                 num_cores = multiprocessing.cpu_count()
                 logger.info(f"Number of CPU cores: {num_cores}")
-<<<<<<< HEAD
-
-                n_workers = data_args.workers_count
-=======
->>>>>>> 602bdbf0
+
+                n_workers = max(data_args.workers_count,1)
+                logger.info(f"Number of workers (--workers_count): {n_workers}")
 
                 #eval_sessions_df = eval_sessions_df[:1000]
 
                 logger.info("Eval dataset - # sessions: {}".format(len(eval_sessions_df)))
-<<<<<<< HEAD
                 chunk_size = (len(eval_sessions_df)//n_workers)+1
                 logger.info(f"# sessions by worker: {n_workers}")
-=======
-                chunk_size = (len(eval_sessions_df)//num_cores)+1
-                logger.info(f"# sessions by chunck: {chunk_size}")
->>>>>>> 602bdbf0
                 eval_sessions_df_chunks = split(eval_sessions_df, chunk_size=chunk_size)
 
                 
