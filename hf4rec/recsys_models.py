--- conflicted
+++ resolved
@@ -21,13 +21,8 @@
 
 # load transformer model and its configuration classes
 from transformers import (
-<<<<<<< HEAD
-    AlbertConfig,
-    AlbertModel,
-=======
     ElectraConfig,
     ElectraModel,
->>>>>>> 60858fdc
     GPT2Config,
     GPT2Model,
     LongformerConfig,
@@ -171,25 +166,6 @@
             vocab_size=1,  # As the input_embeds will be fed in the forward function, limits the memory reserved by the internal input embedding table, which will not be used
         )
 
-<<<<<<< HEAD
-    elif model_args.model_type == "albert":
-        model_cls = AlbertModel
-        config = AlbertConfig(
-            hidden_size=model_args.d_model,
-            num_attention_heads=model_args.n_head,
-            num_hidden_layers=model_args.n_layer,
-            num_hidden_groups=model_args.num_hidden_groups,
-            inner_group_num=model_args.inner_group_num,
-            intermediate_size=model_args.d_model * 4,
-            hidden_act=model_args.hidden_act,
-            hidden_dropout_prob=model_args.dropout,
-            attention_probs_dropout_prob=model_args.dropout,
-            max_position_embeddings=data_args.total_seq_length,
-            embedding_size=model_args.d_model,  # should be same as dimension of the input to ALBERT
-            initializer_range=model_args.initializer_range,
-            layer_norm_eps=model_args.layer_norm_eps,
-            vocab_size=1,  # As the input_embeds will be fed in the forward function, limits the memory reserved by the internal input embedding table, which will not be used
-=======
     elif model_args.model_type == "electra":
         model_cls = ElectraModel
         config = ElectraConfig(
@@ -204,7 +180,6 @@
             max_position_embeddings=data_args.total_seq_length,
             pad_token_id=data_args.pad_token,
             vocab_size=1,
->>>>>>> 60858fdc
         )
 
     elif model_args.model_type == "gru":
